--- conflicted
+++ resolved
@@ -1,10 +1,6 @@
 [tool.poetry]
 name = "yapapi"
-<<<<<<< HEAD
-version = "0.10.1"
-=======
 version = "0.11.0-dev"
->>>>>>> 3573e7f8
 description = "High-level Python API for the New Golem"
 authors = ["GolemFactory <contact@golem.network>"]
 license = "LGPL-3.0-or-later"
@@ -23,15 +19,8 @@
 build-backend = "poetry.core.masonry.api"
 
 [tool.poetry.dependencies]
-<<<<<<< HEAD
-python = "^3.7"
-=======
 python = "^3.8"
 
-setuptools = [
-  { version = "*", python = ">=3.8" },
-]
->>>>>>> 3573e7f8
 aiohttp = "^3.6"
 aiohttp-sse-client = "^0.1.7"
 dataclasses = { version = "^0.8", python = ">=3.6, <3.7" }
@@ -55,13 +44,9 @@
 # Docs
 sphinx = { version = "^4.0.1", optional = true }
 sphinx-autodoc-typehints = { version = "^1.12.0", optional = true }
-<<<<<<< HEAD
 sphinx-rtd-theme = { version = "^1.0.0", optional = true}
 setuptools = "^67.8.0"
 pip = "^23.1.2"
-=======
-sphinx-rtd-theme = { version = "^1.0.0", optional = true }
->>>>>>> 3573e7f8
 
 [tool.poetry.extras]
 docs = ['sphinx', 'sphinx-autodoc-typehints', 'sphinx-rtd-theme']
