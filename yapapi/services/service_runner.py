--- conflicted
+++ resolved
@@ -4,10 +4,10 @@
 import logging
 import sys
 from types import TracebackType
-<<<<<<< HEAD
 from typing import (
     TYPE_CHECKING,
     AsyncContextManager,
+    Dict,
     Final,
     List,
     Optional,
@@ -17,14 +17,8 @@
     Union,
 )
 
-import statemachine.exceptions
-=======
-from typing import TYPE_CHECKING, AsyncContextManager, Dict, List, Optional, Set, Tuple, Type, Union
-
 import statemachine
 import statemachine.exceptions
-from typing_extensions import Final
->>>>>>> 0f020e37
 
 if TYPE_CHECKING:
     from yapapi.engine import Job
@@ -514,20 +508,13 @@
                 work_context.emit(events.WorkerFinished, exc_info=sys.exc_info())
                 raise
             finally:
-<<<<<<< HEAD
-                if network and service.network_node:
-                    try:
-                        await network.remove_node(work_context.provider_id)
-                    except statemachine.exceptions.TransitionNotAllowed:
-                        # no need to remove the node if the network is not there
-                        pass
-                    service._clear_network_node()
-                await self._job.engine.accept_payments_for_agreement(self._job.id, agreement.id)
-                await self._job.agreements_pool.release_agreement(agreement.id, allow_reuse=False)
-=======
                 if service.state != ServiceState.suspended:
                     if network and service.network_node:
-                        await network.remove_node(work_context.provider_id)
+                        try:
+                            await network.remove_node(work_context.provider_id)
+                        except statemachine.exceptions.TransitionNotAllowed:
+                            # no need to remove the node if the network is not there
+                            pass
                         service._clear_network_node()
                     await self._job.engine.accept_payments_for_agreement(self._job.id, agreement.id)
                     await self._job.agreements_pool.release_agreement(
@@ -539,7 +526,6 @@
 
                 # keep activity?
                 return True
->>>>>>> 0f020e37
 
         def on_agreement_ready(agreement_ready: Agreement) -> None:
             nonlocal agreement
