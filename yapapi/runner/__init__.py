"""

"""
import abc
import sys
from datetime import datetime, timedelta, timezone
from decimal import Decimal
from enum import Enum, auto
from types import MappingProxyType
from typing import (
    Optional,
    TypeVar,
    Generic,
    AsyncContextManager,
    Callable,
    Union,
    cast,
    Dict,
    NamedTuple,
    Tuple,
    Mapping,
    AsyncIterator,
    Set,
)

from dataclasses import dataclass, asdict, field
from typing_extensions import Final, Literal

from .ctx import WorkContext, CommandContainer, Work
from .. import rest
from ..props import com, Activity, Identification, IdentificationKeys
from ..props.builder import DemandBuilder
from ..storage import gftp

if sys.version_info >= (3, 7):
    from contextlib import AsyncExitStack
else:
    from async_exit_stack import AsyncExitStack  # type: ignore


CFG_INVOICE_TIMEOUT: Final[timedelta] = timedelta(minutes=5)
"Time to receive invoice from provider after tasks ended."

SCORE_NEUTRAL: Final[float] = 0.0
SCORE_REJECTED: Final[float] = -1.0
SCORE_TRUSTED: Final[float] = 100.0

CFF_DEFAULT_PRICE_FOR_COUNTER: Final[Mapping[com.Counter, Decimal]] = MappingProxyType(
    {com.Counter.TIME: Decimal("0.002"), com.Counter.CPU: Decimal("0.002") * 10}
)


@dataclass
class _EngineConf:
    max_workers: int = 5
    timeout: timedelta = timedelta(minutes=5)


class MarketStrategy(abc.ABC):
    """Abstract market strategy"""

    async def decorate_demand(self, demand: DemandBuilder) -> None:
        pass

    async def score_offer(self, offer: rest.market.OfferProposal) -> float:
        return SCORE_REJECTED


@dataclass
class DummyMS(MarketStrategy, object):
    max_for_counter: Mapping[com.Counter, Decimal] = CFF_DEFAULT_PRICE_FOR_COUNTER
    max_fixed: Decimal = Decimal("0.05")
    _activity: Optional[Activity] = field(init=False, repr=False, default=None)

    async def decorate_demand(self, demand: DemandBuilder) -> None:
        demand.ensure(f"({com.PRICE_MODEL}={com.PriceModel.LINEAR.value})")
        self._activity = Activity.from_props(demand.props)

    async def score_offer(self, offer: rest.market.OfferProposal) -> float:
        linear: com.ComLinear = com.ComLinear.from_props(offer.props)

        if linear.scheme != com.BillingScheme.PAYU:
            return SCORE_REJECTED

        if linear.fixed_price > self.max_fixed:
            return SCORE_REJECTED
        for counter, price in linear.price_for.items():
            if counter not in self.max_for_counter:
                return SCORE_REJECTED
            if price > self.max_for_counter[counter]:
                return SCORE_REJECTED

        return SCORE_NEUTRAL


@dataclass
class LeastExpensiveLinearPayuMS(MarketStrategy, object):
    def __init__(self, expected_time_secs: int = 60):
        self._expected_time_secs = expected_time_secs

    async def decorate_demand(self, demand: DemandBuilder) -> None:
        demand.ensure(f"({com.PRICE_MODEL}={com.PriceModel.LINEAR.value})")

    async def score_offer(self, offer: rest.market.OfferProposal) -> float:
        linear: com.ComLinear = com.ComLinear.from_props(offer.props)

        if linear.scheme != com.BillingScheme.PAYU:
            return SCORE_REJECTED

        known_time_prices = {com.Counter.TIME, com.Counter.CPU}

        for counter in linear.price_for.keys():
            if counter not in known_time_prices:
                return SCORE_REJECTED

        if linear.fixed_price < 0:
            return SCORE_REJECTED
        expected_price = linear.fixed_price

        for resource in known_time_prices:
            if linear.price_for[resource] < 0:
                return SCORE_REJECTED
            expected_price += linear.price_for[resource] * self._expected_time_secs

        # The higher the expected price value, the lower the score.
        # The score is always lower than SCORE_TRUSTED and is always higher than 0.
        score = SCORE_TRUSTED * 1.0 / (expected_price + 1.01)

        return score


class _BufferItem(NamedTuple):
    ts: datetime
    score: float
    proposal: rest.market.OfferProposal


class Engine(AsyncContextManager):
    def __init__(
        self,
        *,
        package: "Package",
        max_workers: int = 5,
        timeout: timedelta = timedelta(minutes=5),
        budget: Union[float, Decimal],
        strategy: MarketStrategy = DummyMS(),
        subnet_tag: Optional[str] = None,
    ):
        self._subnet: Optional[str] = subnet_tag
        self._strategy = strategy
        self._api_config = rest.Configuration()
        self._stack = AsyncExitStack()
        self._package = package
        self._conf = _EngineConf(max_workers, timeout)
        # TODO: setup precitsion
        self._budget_amount = Decimal(budget)
        self._budget_allocation: Optional[rest.payment.Allocation] = None

    async def map(
        self, worker: Callable[[WorkContext, AsyncIterator["Task"]], AsyncIterator[Work]], data
    ):
        import asyncio
        import contextlib
        import random

        stack = self._stack
        tasks_processed = {"c": 0, "s": 0}

        # Creating allocation
        if not self._budget_allocation:
            self._budget_allocation = cast(
                rest.payment.Allocation,
                await stack.enter_async_context(
                    self._payment_api.new_allocation(
                        self._budget_amount, expires=self._expires + CFG_INVOICE_TIMEOUT
                    )
                ),
            )

            yield {
                "allocation": self._budget_allocation.id,
                **asdict(await self._budget_allocation.details()),
            }

        # Building offer
        builder = DemandBuilder()
        builder.add(Activity(expiration=self._expires))
        builder.add(Identification(subnet_tag=self._subnet))
        if self._subnet:
            builder.ensure(f"({IdentificationKeys.subnet_tag}={self._subnet})")
        await self._package.decorate_demand(builder)
        await self._strategy.decorate_demand(builder)

        offer_buffer: Dict[str, _BufferItem] = {}
        market_api = self._market_api
        activity_api: rest.Activity = self._activity_api
        strategy = self._strategy
        work_queue: asyncio.Queue[Task] = asyncio.Queue()
        event_queue: asyncio.Queue[Tuple[str, str, Union[None, int, str], dict]] = asyncio.Queue()

        workers: Set[asyncio.Task[None]] = set()
        last_wid = 0

<<<<<<< HEAD
        agreements_to_pay: Set[str] = set()
        invoices: Dict[str, rest.payment.Invoice] = dict()
        payment_closing: bool = False

        async def process_invoices():
            assert self._budget_allocation
            allocation: rest.payment.Allocation = self._budget_allocation
            async for invoice in self._payment_api.incoming_invoices():
                if invoice.agreement_id in agreements_to_pay:
                    agreements_to_pay.remove(invoice.agreement_id)
                    await invoice.accept(amount=invoice.amount, allocation=allocation)
                else:
                    invoices[invoice.agreement_id] = invoice
                if payment_closing and not agreements_to_pay:
                    break

        async def accept_payment_for_agreement(agreement_id: str, *, partial=False) -> bool:
            assert self._budget_allocation
            allocation: rest.payment.Allocation = self._budget_allocation
            emit_progress("agr", "payment_prep", agreement_id)
            inv = invoices.get(agreement_id)
            if inv is None:
                agreements_to_pay.add(agreement_id)
                emit_progress("agr", "payment_queued", agreement_id)
                return False
            del invoices[agreement_id]
            emit_progress("agr", "payment_accept", agreement_id, invoice=inv)
            await inv.accept(amount=inv.amount, allocation=allocation)
            return True
=======
        def on_work_done(task, status):
            if status == "accept":
                tasks_processed["c"] += 1
            else:
                loop = asyncio.get_event_loop()
                loop.create_task(work_queue.put(task))
>>>>>>> b0f08984

        async def _tmp_log():
            while True:
                item = await event_queue.get()
                print(item)

        def emit_progress(
            resource_type: Literal["sub", "prop", "agr", "act", "wkr"],
            event_type: str,
            resource_id: Union[None, int, str] = None,
            **kwargs,
        ):
            event_queue.put_nowait((resource_type, event_type, resource_id, kwargs))

        async def find_offers():
            async with (await builder.subscribe(market_api)) as subscription:
                emit_progress("sub", "created", subscription.id)
                async for proposal in subscription.events():
                    emit_progress("prop", "recv", proposal.id, _from=proposal.issuer)
                    score = await strategy.score_offer(proposal)
                    if score < SCORE_NEUTRAL:
                        proposal_id, provider_id = proposal.id, proposal.issuer
                        with contextlib.suppress(Exception):
                            await proposal.reject()
                        emit_progress("prop", "rejected", proposal_id, _for=provider_id)
                        continue
                    if proposal.is_draft:
                        emit_progress("prop", "buffered", proposal.id)
                        offer_buffer["ala"] = _BufferItem(datetime.now(), score, proposal)
                        offer_buffer[proposal.issuer] = _BufferItem(datetime.now(), score, proposal)
                    else:
                        emit_progress("prop", "respond", proposal.id)
                        await proposal.respond(builder.props, builder.cons)

        # aio_session = await self._stack.enter_async_context(aiohttp.ClientSession())
        # storage_manager = await DavStorageProvider.for_directory(
        #    aio_session,
        #    "http://127.0.0.1:8077/",
        #    "test1",
        #    auth=aiohttp.BasicAuth("alice", "secret1234"),
        # )
        storage_manager = await self._stack.enter_async_context(gftp.provider())

        async def start_worker(agreement: rest.market.Agreement):
            nonlocal last_wid
            wid = last_wid
            last_wid += 1

            details = await agreement.details()
            provider_idn = details.view_prov(Identification)
            emit_progress("wkr", "created", wid, agreement=agreement.id, provider_idn=provider_idn)

            async def task_emitter():
                while True:
                    item = await work_queue.get()
                    item._add_callback(on_work_done)
                    emit_progress("wkr", "get-work", wid, task=item)
                    item._start(_emiter=emit_progress)
                    yield item

            async with (await activity_api.new_activity(agreement.id)) as act:
                emit_progress("act", "create", act.id)

                work_context = WorkContext(f"worker-{wid}", storage_manager)
<<<<<<< HEAD
                async for batch in worker(work_context, task_emiter()):
                    await batch.prepare()
                    cc = CommandContainer()
                    batch.register(cc)
                    remote = await act.send(cc.commands())
                    print("new batch !!!", cc.commands(), remote)
                    async for step in remote:
                        message = step.message[:25] if step.message else None
                        idx = step.idx
                        emit_progress("wkr", "step", wid, message=message, idx=idx)
                    emit_progress("wkr", "get-results", wid)
                    await batch.post()
                    emit_progress("wkr", "bach-done", wid)
                    await accept_payment_for_agreement(agreement.id, partial=True)
=======
                async for (task, batch) in worker(work_context, task_emitter()):
                    try:
                        await batch.prepare()
                        print("prepared")
                        cc = CommandContainer()
                        batch.register(cc)
                        remote = await act.send(cc.commands())
                        print("new batch !!!", cc.commands(), remote)
                        async for step in remote:
                            message = step.message[:25] if step.message else None
                            idx = step.idx
                            emit_progress("wkr", "step", wid, message=message, idx=idx)
                        emit_progress("wkr", "get-results", wid)
                        await batch.post()
                        emit_progress("wkr", "batch-done", wid)
                    except Exception as exc:
                        task.reject_task(reason=f"failure: {exc}")
                        raise
>>>>>>> b0f08984

            await accept_payment_for_agreement(agreement.id)
            emit_progress("wkr", "done", wid, agreement=agreement.id)

        async def worker_starter():
            while True:
                await asyncio.sleep(2)
                if offer_buffer and len(workers) < self._conf.max_workers:
                    provider_id, b = random.choice(list(offer_buffer.items()))
                    del offer_buffer[provider_id]
                    try:
                        task = None
                        agreement = await b.proposal.agreement()
                        emit_progress(
                            "agr",
                            "create",
                            agreement.id,
                            provider_idn=(await agreement.details()).view_prov(Identification),
                        )
                        if not await agreement.confirm():
                            emit_progress("agr", "rejected", agreement.id)
                            continue
                        emit_progress("agr", "confirm", agreement.id)
                        task = loop.create_task(start_worker(agreement))
                        workers.add(task)
                        # task.add_done_callback(on_worker_stop)
                    except Exception as e:
                        # import traceback
                        # traceback.print_exception(Exception, e, e.__traceback__)
                        if task:
                            task.cancel()
                        emit_progress("prop", "fail", b.proposal.id, reason=str(e))
                    finally:
                        pass

        async def fill_work_q():
            for task in data:
                tasks_processed["s"] += 1
                await work_queue.put(task)

        loop = asyncio.get_event_loop()
        find_offers_task = loop.create_task(find_offers())
        process_invoices_job = loop.create_task(process_invoices())
        # Py38: find_offers_task.set_name('find_offers_task')
        try:
            task_fill_q = loop.create_task(fill_work_q())
            services = {
                find_offers_task,
                loop.create_task(_tmp_log()),
                task_fill_q,
                loop.create_task(worker_starter()),
                process_invoices_job,
            }
            while (
                task_fill_q in services
                or not work_queue.empty()
                or tasks_processed["s"] > tasks_processed["c"]
            ):
                if datetime.now(timezone.utc) > self._expires:
                    raise TimeoutError(f"task timeout exceeded. timeout={self._conf.timeout}")

                done, pending = await asyncio.wait(
                    services.union(workers), timeout=10, return_when=asyncio.FIRST_COMPLETED
                )
                workers -= done
                services -= done
            yield {"stage": "all work done"}
        except Exception as e:
            print("fail=", e)
        finally:
            payment_closing = True
            for worker_task in workers:
                worker_task.cancel()
            find_offers_task.cancel()
            await asyncio.wait(
                workers.union({find_offers_task}), timeout=5, return_when=asyncio.ALL_COMPLETED
            )
        yield {"stage": "wait for invoices", "agreements_to_pay": agreements_to_pay}
        payment_closing = True
        await asyncio.wait({process_invoices_job}, timeout=15, return_when=asyncio.ALL_COMPLETED)

        yield {"done": True}
        pass

    async def __aenter__(self):
        stack = self._stack

        # TODO: Cleanup on exception here.
        self._expires = datetime.now(timezone.utc) + self._conf.timeout
        market_client = await stack.enter_async_context(self._api_config.market())
        self._market_api = rest.Market(market_client)

        activity_client = await stack.enter_async_context(self._api_config.activity())
        self._activity_api = rest.Activity(activity_client)

        payment_client = await stack.enter_async_context(self._api_config.payment())
        self._payment_api = rest.Payment(payment_client)
        return self

    async def __aexit__(self, exc_type, exc_val, exc_tb):
        # self._market_api = None
        # self._payment_api = None
        await self._stack.aclose()


class TaskStatus(Enum):
    WAITING = auto()
    RUNNING = auto()
    ACCEPTED = auto()
    REJECTED = auto()


TaskData = TypeVar("TaskData")
TaskResult = TypeVar("TaskResult")


class Task(Generic[TaskData, TaskResult], object):
    def __init__(
        self,
        data: TaskData,
        *,
        expires: Optional[datetime] = None,
        timeout: Optional[timedelta] = None,
    ):
        self._started = datetime.now()
        self._expires: Optional[datetime]
        self._emit_event = None
        self._callbacks: Set[Callable[["Task", str], None]] = set()
        if timeout:
            self._expires = self._started + timeout
        else:
            self._expires = expires

        self._result: Optional[TaskResult] = None
        self._data = data
        self._status: TaskStatus = TaskStatus.WAITING

    def _add_callback(self, callback):
        self._callbacks.add(callback)

    def __repr__(self):
        return f"Task(data={self._data}"

    def _start(self, _emiter):
        self._status = TaskStatus.RUNNING
        self._emit_event = _emiter

    @property
    def data(self) -> TaskData:
        return self._data

    @property
    def output(self) -> Optional[TaskResult]:
        return self._result

    @property
    def expires(self):
        return self._expires

    def accept_task(self, result: Optional[TaskResult] = None):
        if self._emit_event:
            (self._emit_event)("task", "accept", None, result=result)
        assert self._status == TaskStatus.RUNNING
        self._status = TaskStatus.ACCEPTED
        for cb in self._callbacks:
            cb(self, "accept")

    def reject_task(self, reason: Optional[str] = None):
        if self._emit_event:
            self._emit_event("task", "reject", None, reason=reason)
        assert self._status == TaskStatus.RUNNING
        self._status = TaskStatus.REJECTED
        for cb in self._callbacks:
            cb(self, "reject")


class Package(abc.ABC):
    @abc.abstractmethod
    async def resolve_url(self) -> str:
        pass

    @abc.abstractmethod
    async def decorate_demand(self, demand: DemandBuilder):
        pass<|MERGE_RESOLUTION|>--- conflicted
+++ resolved
@@ -166,6 +166,13 @@
         stack = self._stack
         tasks_processed = {"c": 0, "s": 0}
 
+        def on_work_done(task, status):
+            if status == "accept":
+                tasks_processed["c"] += 1
+            else:
+                loop = asyncio.get_event_loop()
+                loop.create_task(work_queue.put(task))
+
         # Creating allocation
         if not self._budget_allocation:
             self._budget_allocation = cast(
@@ -201,7 +208,6 @@
         workers: Set[asyncio.Task[None]] = set()
         last_wid = 0
 
-<<<<<<< HEAD
         agreements_to_pay: Set[str] = set()
         invoices: Dict[str, rest.payment.Invoice] = dict()
         payment_closing: bool = False
@@ -231,14 +237,6 @@
             emit_progress("agr", "payment_accept", agreement_id, invoice=inv)
             await inv.accept(amount=inv.amount, allocation=allocation)
             return True
-=======
-        def on_work_done(task, status):
-            if status == "accept":
-                tasks_processed["c"] += 1
-            else:
-                loop = asyncio.get_event_loop()
-                loop.create_task(work_queue.put(task))
->>>>>>> b0f08984
 
         async def _tmp_log():
             while True:
@@ -303,22 +301,6 @@
                 emit_progress("act", "create", act.id)
 
                 work_context = WorkContext(f"worker-{wid}", storage_manager)
-<<<<<<< HEAD
-                async for batch in worker(work_context, task_emiter()):
-                    await batch.prepare()
-                    cc = CommandContainer()
-                    batch.register(cc)
-                    remote = await act.send(cc.commands())
-                    print("new batch !!!", cc.commands(), remote)
-                    async for step in remote:
-                        message = step.message[:25] if step.message else None
-                        idx = step.idx
-                        emit_progress("wkr", "step", wid, message=message, idx=idx)
-                    emit_progress("wkr", "get-results", wid)
-                    await batch.post()
-                    emit_progress("wkr", "bach-done", wid)
-                    await accept_payment_for_agreement(agreement.id, partial=True)
-=======
                 async for (task, batch) in worker(work_context, task_emitter()):
                     try:
                         await batch.prepare()
@@ -334,10 +316,10 @@
                         emit_progress("wkr", "get-results", wid)
                         await batch.post()
                         emit_progress("wkr", "batch-done", wid)
+                        await accept_payment_for_agreement(agreement.id, partial=True)
                     except Exception as exc:
                         task.reject_task(reason=f"failure: {exc}")
                         raise
->>>>>>> b0f08984
 
             await accept_payment_for_agreement(agreement.id)
             emit_progress("wkr", "done", wid, agreement=agreement.id)
