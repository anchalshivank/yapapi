"""
An implementation of the new Golem's task executor.
"""
import asyncio
from asyncio import CancelledError
import contextlib
from datetime import datetime, timedelta, timezone
from decimal import Decimal
import logging
import os
import sys
from typing import (
    AsyncContextManager,
    AsyncIterator,
    Callable,
    Dict,
    Iterable,
    List,
    Optional,
    Set,
    TypeVar,
    Union,
    cast,
)
import traceback
import warnings


from dataclasses import dataclass, field
from yapapi.executor.agreements_pool import AgreementsPool
from typing_extensions import Final, AsyncGenerator

from .ctx import CaptureContext, CommandContainer, Work, WorkContext
from .events import Event
from . import events
from .task import Task, TaskStatus
from .utils import AsyncWrapper
from ..payload import Payload
from ..props import Activity, com, NodeInfo, NodeInfoKeys
from ..props.builder import DemandBuilder
from .. import rest
from ..rest.activity import CommandExecutionError
from ..rest.market import OfferProposal, Subscription
from ..storage import gftp
from ._smartq import SmartQueue, Handle
from .strategy import (
    DecreaseScoreForUnconfirmedAgreement,
    LeastExpensiveLinearPayuMS,
    MarketStrategy,
    SCORE_NEUTRAL,
)

if sys.version_info >= (3, 7):
    from contextlib import AsyncExitStack
else:
    from async_exit_stack import AsyncExitStack  # type: ignore

DEBIT_NOTE_MIN_TIMEOUT: Final[int] = 30  # in seconds
"Shortest debit note acceptance timeout the requestor will accept."

DEBIT_NOTE_ACCEPTANCE_TIMEOUT_PROP: Final[str] = "golem.com.payment.debit-notes.accept-timeout?"

CFG_INVOICE_TIMEOUT: Final[timedelta] = timedelta(minutes=5)
"Time to receive invoice from provider after tasks ended."

DEFAULT_EXECUTOR_TIMEOUT: Final[timedelta] = timedelta(minutes=15)
"Joint timeout for all tasks submitted to an executor."

DEFAULT_DRIVER = "zksync"
DEFAULT_NETWORK = "rinkeby"

logger = logging.getLogger(__name__)


class NoPaymentAccountError(Exception):
    """The error raised if no payment account for the required driver/network is available."""

    required_driver: str
    """Payment driver required for the account."""

    required_network: str
    """Network required for the account."""

    def __init__(self, required_driver: str, required_network: str):
        self.required_driver: str = required_driver
        self.required_network: str = required_network

    def __str__(self) -> str:
        return (
            f"No payment account available for driver `{self.required_driver}`"
            f" and network `{self.required_network}`"
        )


D = TypeVar("D")  # Type var for task data
R = TypeVar("R")  # Type var for task result


class Golem(AsyncContextManager):
    def __init__(
        self,
        *,
<<<<<<< HEAD
=======
        package: Optional[Payload] = None,
        max_workers: int = 5,
        timeout: timedelta = DEFAULT_EXECUTOR_TIMEOUT,
>>>>>>> 2a0d90ac
        budget: Union[float, Decimal],
        strategy: Optional[MarketStrategy] = None,
        subnet_tag: Optional[str] = None,
        driver: Optional[str] = None,
        network: Optional[str] = None,
        event_consumer: Optional[Callable[[Event], None]] = None,
        stream_output: bool = False,
<<<<<<< HEAD
        app_key: Optional[str] = None
=======
        payload: Optional[Payload] = None,
>>>>>>> 2a0d90ac
    ):
        """
        Base execution engine containing functions common to all modes of operation

        :param budget: maximum budget for payments
        :param strategy: market strategy used to select providers from the market
            (e.g. LeastExpensiveLinearPayuMS or DummyMS)
        :param subnet_tag: use only providers in the subnet with the subnet_tag name
        :param driver: name of the payment driver to use or `None` to use the default driver;
            only payment platforms with the specified driver will be used
        :param network: name of the network to use or `None` to use the default network;
            only payment platforms with the specified network will be used
        :param event_consumer: a callable that processes events related to the
            computation; by default it is a function that logs all events
        :param stream_output: stream computation output from providers
        :param app_key: optional Yagna application key. If not provided, the default is to
                        get the value from `YAGNA_APPKEY` environment variable
        """
        self._init_api(app_key)

        self._budget_amount = Decimal(budget)
        self._budget_allocations: List[rest.payment.Allocation] = []

        if not strategy:
            strategy = LeastExpensiveLinearPayuMS(
                max_fixed_price=Decimal("1.0"),
                max_price_for={com.Counter.CPU: Decimal("0.2"), com.Counter.TIME: Decimal("0.1")},
            )
            # The factor 0.5 below means that an offer for a provider that failed to confirm
            # the last agreement proposed to them will have it's score multiplied by 0.5.
            strategy = DecreaseScoreForUnconfirmedAgreement(strategy, 0.5)
        self._strategy = strategy
<<<<<<< HEAD

        self._subnet: Optional[str] = subnet_tag
        self._driver = driver.lower() if driver else DEFAULT_DRIVER
        self._network = network.lower() if network else DEFAULT_NETWORK
=======
        self._api_config = rest.Configuration()
        self._stack = AsyncExitStack()

        if package:
            if payload:
                raise ValueError("Cannot use `payload` and `package` at the same time")
            logger.warning(
                f"`package` argument to `{self.__class__}` is deprecated, please use `payload` instead"
            )
            payload = package
        if not payload:
            raise ValueError("Executor `payload` must be specified")

        self._payload = payload
        self._conf = _ExecutorConfig(max_workers, timeout)
        # TODO: setup precision
        self._budget_amount = Decimal(budget)
        self._budget_allocations: List[rest.payment.Allocation] = []
>>>>>>> 2a0d90ac

        if not event_consumer:
            # Use local import to avoid cyclic imports when yapapi.log
            # is imported by client code
            from ..log import log_event_repr

            event_consumer = log_event_repr

        # Add buffering to the provided event emitter to make sure
        # that emitting events will not block
        self._wrapped_consumer = AsyncWrapper(event_consumer)

        self._stream_output = stream_output

        self._stack = AsyncExitStack()

    def _init_api(self, app_key: Optional[str] = None):
        """
        initialize the REST (low-level) API
        :param app_key: (optional) yagna daemon application key
        """
        self._api_config = rest.Configuration(app_key)

    @property
    def driver(self) -> str:
        return self._driver

    @property
    def network(self) -> str:
        return self._network

    @property
    def strategy(self) -> MarketStrategy:
        return self._strategy

    def emit(self, *args, **kwargs) -> None:
        self._wrapped_consumer.async_call(*args, **kwargs)

    async def __aenter__(self):
        stack = self._stack

        market_client = await stack.enter_async_context(self._api_config.market())
        self._market_api = rest.Market(market_client)

        activity_client = await stack.enter_async_context(self._api_config.activity())
        self._activity_api = rest.Activity(activity_client)

        payment_client = await stack.enter_async_context(self._api_config.payment())
        self._payment_api = rest.Payment(payment_client)

        # a set of `asyncio.Event` instances used to track jobs - computations or services - started
        # those events can be used to wait until all jobs are finished
        self._active_jobs: Set[asyncio.Event] = set()

        self.payment_decoration = Golem.PaymentDecoration(await self._create_allocations())

    async def __aexit__(self, exc_type, exc_val, exc_tb):
        logger.debug("Golem is shutting down...")
        # Wait until all computations are finished
        await asyncio.gather(*[event.wait() for event in self._active_jobs])
        # TODO: prevent new computations at this point (if it's even possible to start one)
        try:
            await self._stack.aclose()
            self.emit(events.ShutdownFinished())
        except Exception:
            self.emit(events.ShutdownFinished(exc_info=sys.exc_info()))
        finally:
            await self._wrapped_consumer.stop()

    async def _create_allocations(self) -> rest.payment.MarketDecoration:

        if not self._budget_allocations:
            async for account in self._payment_api.accounts():
                driver = account.driver.lower()
                network = account.network.lower()
                if (driver, network) != (self._driver, self._network):
                    logger.debug(
                        f"Not using payment platform `%s`, platform's driver/network "
                        f"`%s`/`%s` is different than requested driver/network `%s`/`%s`",
                        account.platform,
                        driver,
                        network,
                        self._driver,
                        self._network,
                    )
                    continue
                logger.debug("Creating allocation using payment platform `%s`", account.platform)
                allocation = cast(
                    rest.payment.Allocation,
                    await self._stack.enter_async_context(
                        self._payment_api.new_allocation(
                            self._budget_amount,
                            payment_platform=account.platform,
                            payment_address=account.address,
                            #   TODO what do to with this?
                            #   expires=self._expires + CFG_INVOICE_TIMEOUT,
                        )
                    ),
                )
                self._budget_allocations.append(allocation)

            if not self._budget_allocations:
                raise NoPaymentAccountError(self._driver, self._network)

        allocation_ids = [allocation.id for allocation in self._budget_allocations]
        return await self._payment_api.decorate_demand(allocation_ids)

    def _get_allocation(
        self, item: Union[rest.payment.DebitNote, rest.payment.Invoice]
    ) -> rest.payment.Allocation:
        try:
            return next(
                allocation
                for allocation in self._budget_allocations
                if allocation.payment_address == item.payer_addr
                and allocation.payment_platform == item.payment_platform
            )
        except:
            raise ValueError(f"No allocation for {item.payment_platform} {item.payer_addr}.")

    @dataclass
    class PaymentDecoration:  # TODO add: (DemandDecorator)
        market_decoration: rest.payment.MarketDecoration

        async def decorate_demand(self, demand: DemandBuilder):
            for constraint in self.market_decoration.constraints:
                demand.ensure(constraint)
            demand.properties.update({p.key: p.value for p in self.market_decoration.properties})

    class Job:
        """Functionality related to a single job."""

        def __init__(
                self,
                engine: "Golem",
                builder: DemandBuilder,
                agreements_pool: AgreementsPool,
        ):
            self.engine = engine
            self.builder = builder
            self.agreements_pool = agreements_pool

            self.offers_collected: int = 0
            self.proposals_confirmed: int = 0

        async def _handle_proposal(
            self,
            proposal: OfferProposal,
        ) -> events.Event:
            """Handle a single `OfferProposal`.

            A `proposal` is scored and then can be rejected, responded with
            a counter-proposal or stored in an agreements pool to be used
            for negotiating an agreement.
            """

            async def reject_proposal(reason: str) -> events.ProposalRejected:
                """Reject `proposal` due to given `reason`."""
                await proposal.reject(reason)
                return events.ProposalRejected(prop_id=proposal.id, reason=reason)

            score = await self.engine._strategy.score_offer(proposal, self.agreements_pool)
            logger.debug(
                "Scored offer %s, provider: %s, strategy: %s, score: %f",
                proposal.id,
                proposal.props.get("golem.node.id.name"),
                type(self.engine._strategy).__name__,
                score,
            )

            if score < SCORE_NEUTRAL:
                return await reject_proposal("Score too low")

            if not proposal.is_draft:
                # Proposal is not yet a draft of an agreement

                # Check if any of the supported payment platforms matches the proposal
                common_platforms = self._get_common_payment_platforms(proposal)
                if common_platforms:
                    self.builder.properties["golem.com.payment.chosen-platform"] = next(
                        iter(common_platforms)
                    )
                else:
                    # reject proposal if there are no common payment platforms
                    return await reject_proposal("No common payment platform")

                # Check if the timeout for debit note acceptance is not too low
                timeout = proposal.props.get(DEBIT_NOTE_ACCEPTANCE_TIMEOUT_PROP)
                if timeout:
                    if timeout < DEBIT_NOTE_MIN_TIMEOUT:
                        return await reject_proposal("Debit note acceptance timeout is too short")
                    else:
                        self.builder.properties[DEBIT_NOTE_ACCEPTANCE_TIMEOUT_PROP] = timeout

                await proposal.respond(self.builder.properties, self.builder.constraints)
                return events.ProposalResponded(prop_id=proposal.id)

            else:
                # It's a draft agreement
                await self.agreements_pool.add_proposal(score, proposal)
                return events.ProposalConfirmed(prop_id=proposal.id)

        async def _find_offers_for_subscription(
            self, subscription: Subscription
        ) -> None:
            """Create a market subscription and repeatedly collect offer proposals for it.

            Collected proposals are processed concurrently using a bounded number
            of asyncio tasks.

            :param state: A state related to a call to `Executor.submit()`
            """
            max_number_of_tasks = 5

            try:
                proposals = subscription.events()
            except Exception as ex:
                self.engine.emit(events.CollectFailed(sub_id=subscription.id, reason=str(ex)))
                raise

            # A semaphore is used to limit the number of handler tasks
            semaphore = asyncio.Semaphore(max_number_of_tasks)

            async for proposal in proposals:

                self.engine.emit(events.ProposalReceived(prop_id=proposal.id, provider_id=proposal.issuer))
                self.offers_collected += 1

                async def handler(proposal_):
                    """A coroutine that wraps `_handle_proposal()` method with error handling."""
                    try:
                        event = await self._handle_proposal(proposal_)
                        assert isinstance(event, events.ProposalEvent)
                        self.engine.emit(event)
                        if isinstance(event, events.ProposalConfirmed):
                            self.proposals_confirmed += 1
                    except CancelledError:
                        raise
                    except Exception:
                        with contextlib.suppress(Exception):
                            self.engine.emit(
                                events.ProposalFailed(
                                    prop_id=proposal_.id, exc_info=sys.exc_info()  # type: ignore
                                )
                            )
                    finally:
                        semaphore.release()

                # Create a new handler task
                await semaphore.acquire()
                asyncio.get_event_loop().create_task(handler(proposal))

        async def _find_offers(self) -> None:
            """Create demand subscription and process offers.
            When the subscription expires, create a new one. And so on...
            """

            while True:
                try:
                    subscription = await self.builder.subscribe(self.engine._market_api)
                    self.engine.emit(events.SubscriptionCreated(sub_id=subscription.id))
                except Exception as ex:
                    self.engine.emit(events.SubscriptionFailed(reason=str(ex)))
                    raise
                async with subscription:
                    await self._find_offers_for_subscription(subscription)

        def _get_common_payment_platforms(self, proposal: rest.market.OfferProposal) -> Set[str]:
            prov_platforms = {
                property.split(".")[4]
                for property in proposal.props
                if property.startswith("golem.com.payment.platform.") and property is not None
            }
            if not prov_platforms:
                prov_platforms = {"NGNT"}
            req_platforms = {
                allocation.payment_platform
                for allocation in self.engine._budget_allocations
                if allocation.payment_platform is not None
            }
            return req_platforms.intersection(prov_platforms)



    async def execute_task(
            self,
            worker: Callable[[WorkContext, AsyncIterator[Task[D, R]]], AsyncGenerator[Work, None]],
            data: Iterable[Task[D, R]],
            payload: Package,
            max_workers: Optional[int] = None,
            timeout: Optional[timedelta] = None,
    ) -> AsyncIterator[Task[D, R]]:

        kwargs = {
            'package': payload
        }
        if max_workers:
            kwargs['max_workers'] = max_workers
        if timeout:
            kwargs['timeout'] = timeout

        async with Executor(_engine=self, **kwargs) as executor:
            async for t in executor.submit(worker, data):
                yield t



@dataclass
class _ExecutorConfig:
    max_workers: int = 5
    timeout: timedelta = DEFAULT_EXECUTOR_TIMEOUT
    get_offers_timeout: timedelta = timedelta(seconds=20)
    traceback: bool = bool(os.getenv("YAPAPI_TRACEBACK", 0))


class Executor(AsyncContextManager):
    """
    Task executor.

    Used to run batch tasks using the specified application package within providers' execution units.
    """

    def __init__(
        self,
        *,
            budget: Union[float, Decimal],
            strategy: Optional[MarketStrategy] = None,
            subnet_tag: Optional[str] = None,
            driver: Optional[str] = None,
            network: Optional[str] = None,
            event_consumer: Optional[Callable[[Event], None]] = None,
            stream_output: bool = False,
            max_workers: int = 5,
            timeout: timedelta = DEFAULT_EXECUTOR_TIMEOUT,
            package: Package,
            _engine: Optional[Golem] = None
    ):
        """Create a new executor.

        :param budget: [DEPRECATED use `Golem` instead] maximum budget for payments
        :param strategy: [DEPRECATED use `Golem` instead] market strategy used to
            select providers from the market (e.g. LeastExpensiveLinearPayuMS or DummyMS)
        :param subnet_tag: [DEPRECATED use `Golem` instead] use only providers in the
            subnet with the subnet_tag name
        :param driver: [DEPRECATED use `Golem` instead] name of the payment driver
            to use or `None` to use the default driver;
            only payment platforms with the specified driver will be used
        :param network: [DEPRECATED use `Golem` instead] name of the network
            to use or `None` to use the default network;
            only payment platforms with the specified network will be used
        :param event_consumer: [DEPRECATED use `Golem` instead] a callable that
            processes events related to the computation;
            by default it is a function that logs all events
        :param stream_output: [DEPRECATED use `Golem` instead]
            stream computation output from providers

        :param max_workers: maximum number of workers performing the computation
        :param timeout: timeout for the whole computation
        :param package: a package common for all tasks; vm.repo() function may be used
            to return package from a repository
        """
        logger.debug("Creating Executor instance; parameters: %s", locals())
        self.__standalone = False

        if not _engine:
            warnings.warn(
                "stand-alone usage is deprecated, please `Golem.execute_task` class instead ",
                DeprecationWarning
            )
            self._engine = Golem(
                budget = budget,
                strategy = strategy,
                subnet_tag = subnet_tag,
                driver = driver,
                network = network,
                event_consumer = event_consumer,
                stream_output=stream_output
            )

        self._package = package
        self._conf = _ExecutorConfig(max_workers, timeout)
        # TODO: setup precision

        self._stack = AsyncExitStack()

    async def submit(
        self,
        worker: Callable[[WorkContext, AsyncIterator[Task[D, R]]], AsyncGenerator[Work, None]],
        data: Iterable[Task[D, R]],
    ) -> AsyncIterator[Task[D, R]]:
        """Submit a computation to be executed on providers.

        :param worker: a callable that takes a WorkContext object and a list o tasks,
                       adds commands to the context object and yields committed commands
        :param data: an iterator of Task objects to be computed on providers
        :return: yields computation progress events
        """

        computation_finished = asyncio.Event()
        self._engine._active_jobs.add(computation_finished)

        services: Set[asyncio.Task] = set()
        workers: Set[asyncio.Task] = set()

        try:
            generator = self._submit(worker, data, services, workers)
            async for result in generator:
                yield result
        except GeneratorExit:
            logger.debug("Early exit from submit(), cancelling the computation")
            try:
                # Cancel `generator`. It should then exit by raising `StopAsyncIteration`.
                await generator.athrow(CancelledError)
            except StopAsyncIteration:
                pass
        finally:
            # Cancel and gather all tasks to make sure all exceptions are retrieved.
            all_tasks = workers.union(services)
            for task in all_tasks:
                if not task.done():
                    logger.debug("Cancelling task: %s", task)
                    task.cancel()
            await asyncio.gather(*all_tasks, return_exceptions=True)
            # Signal that this computation is finished
            computation_finished.set()
            self._engine._active_jobs.remove(computation_finished)

    async def _submit(
        self,
        worker: Callable[[WorkContext, AsyncIterator[Task[D, R]]], AsyncGenerator[Work, None]],
        data: Iterable[Task[D, R]],
        services: Set[asyncio.Task],
        workers: Set[asyncio.Task],
    ) -> AsyncGenerator[Task[D, R], None]:

        self._engine.emit(events.ComputationStarted(self._expires))

        # Building offer
        builder = DemandBuilder()
        builder.add(Activity(expiration=self._expires, multi_activity=True))
        builder.add(NodeInfo(subnet_tag=self._subnet))
        if self._subnet:
            builder.ensure(f"({NodeInfoKeys.subnet_tag}={self._subnet})")
<<<<<<< HEAD
        await self._engine.payment_decoration.decorate_demand(builder)
=======
        for constraint in multi_payment_decoration.constraints:
            builder.ensure(constraint)
        builder.properties.update({p.key: p.value for p in multi_payment_decoration.properties})
        await self._payload.decorate_demand(builder)
>>>>>>> 2a0d90ac
        await self._strategy.decorate_demand(builder)
        await self._package.decorate_demand(builder)

        agreements_pool = AgreementsPool(self._engine.emit)

        state = Executor.Job(builder, agreements_pool)

        market_api = self._market_api
        activity_api: rest.Activity = self._activity_api

        done_queue: asyncio.Queue[Task[D, R]] = asyncio.Queue()
        stream_output = self._stream_output

        def on_task_done(task: Task[D, R], status: TaskStatus) -> None:
            """Callback run when `task` is accepted or rejected."""
            if status == TaskStatus.ACCEPTED:
                done_queue.put_nowait(task)

        def input_tasks() -> Iterable[Task[D, R]]:
            for task in data:
                task._add_callback(on_task_done)
                yield task

        work_queue = SmartQueue(input_tasks())

        last_wid = 0

        agreements_to_pay: Set[str] = set()
        agreements_accepting_debit_notes: Set[str] = set()
        invoices: Dict[str, rest.payment.Invoice] = dict()
        payment_closing: bool = False

        async def process_invoices() -> None:
            async for invoice in self._payment_api.incoming_invoices():
                if invoice.agreement_id in agreements_to_pay:
                    emit(
                        events.InvoiceReceived(
                            agr_id=invoice.agreement_id,
                            inv_id=invoice.invoice_id,
                            amount=invoice.amount,
                        )
                    )
                    try:
                        allocation = self._get_allocation(invoice)
                        await invoice.accept(amount=invoice.amount, allocation=allocation)
                    except CancelledError:
                        raise
                    except Exception:
                        emit(
                            events.PaymentFailed(
                                agr_id=invoice.agreement_id, exc_info=sys.exc_info()  # type: ignore
                            )
                        )
                    else:
                        agreements_to_pay.remove(invoice.agreement_id)
                        assert invoice.agreement_id in agreements_accepting_debit_notes
                        agreements_accepting_debit_notes.remove(invoice.agreement_id)
                        emit(
                            events.PaymentAccepted(
                                agr_id=invoice.agreement_id,
                                inv_id=invoice.invoice_id,
                                amount=invoice.amount,
                            )
                        )
                else:
                    invoices[invoice.agreement_id] = invoice
                if payment_closing and not agreements_to_pay:
                    break

        # TODO Consider processing invoices and debit notes together
        async def process_debit_notes() -> None:
            async for debit_note in self._payment_api.incoming_debit_notes():
                if debit_note.agreement_id in agreements_accepting_debit_notes:
                    emit(
                        events.DebitNoteReceived(
                            agr_id=debit_note.agreement_id,
                            amount=debit_note.total_amount_due,
                            note_id=debit_note.debit_note_id,
                        )
                    )
                    try:
                        allocation = self._get_allocation(debit_note)
                        await debit_note.accept(
                            amount=debit_note.total_amount_due, allocation=allocation
                        )
                    except CancelledError:
                        raise
                    except Exception:
                        emit(
                            events.PaymentFailed(
                                agr_id=debit_note.agreement_id, exc_info=sys.exc_info()  # type: ignore
                            )
                        )
                if payment_closing and not agreements_to_pay:
                    break

        async def accept_payment_for_agreement(agreement_id: str, *, partial: bool = False) -> None:
            emit(events.PaymentPrepared(agr_id=agreement_id))
            inv = invoices.get(agreement_id)
            if inv is None:
                agreements_to_pay.add(agreement_id)
                emit(events.PaymentQueued(agr_id=agreement_id))
                return
            del invoices[agreement_id]
            allocation = self._get_allocation(inv)
            await inv.accept(amount=inv.amount, allocation=allocation)
            emit(
                events.PaymentAccepted(
                    agr_id=agreement_id, inv_id=inv.invoice_id, amount=inv.amount
                )
            )

        storage_manager = await self._stack.enter_async_context(gftp.provider())

        async def start_worker(agreement: rest.market.Agreement, node_info: NodeInfo) -> None:
            nonlocal last_wid
            wid = last_wid
            last_wid += 1

            emit(events.WorkerStarted(agr_id=agreement.id))

            try:
                act = await activity_api.new_activity(agreement.id)
            except Exception:
                emit(
                    events.ActivityCreateFailed(
                        agr_id=agreement.id, exc_info=sys.exc_info()  # type: ignore
                    )
                )
                emit(events.WorkerFinished(agr_id=agreement.id))
                raise
            async with act:
                emit(events.ActivityCreated(act_id=act.id, agr_id=agreement.id))
                agreements_accepting_debit_notes.add(agreement.id)
                work_context = WorkContext(
                    f"worker-{wid}", node_info, storage_manager, emitter=emit
                )
                with work_queue.new_consumer() as consumer:

                    command_generator = worker(
                        work_context,
                        (Task.for_handle(handle, work_queue, emit) async for handle in consumer),
                    )
                    async for batch in command_generator:
                        batch_deadline = (
                            datetime.now(timezone.utc) + batch.timeout if batch.timeout else None
                        )
                        try:
                            current_worker_task = consumer.current_item
                            if current_worker_task:
                                emit(
                                    events.TaskStarted(
                                        agr_id=agreement.id,
                                        task_id=current_worker_task.id,
                                        task_data=current_worker_task.data,
                                    )
                                )
                            task_id = current_worker_task.id if current_worker_task else None
                            await batch.prepare()
                            cc = CommandContainer()
                            batch.register(cc)
                            remote = await act.send(
                                cc.commands(), stream_output, deadline=batch_deadline
                            )
                            cmds = cc.commands()
                            emit(events.ScriptSent(agr_id=agreement.id, task_id=task_id, cmds=cmds))

                            async for evt_ctx in remote:
                                evt = evt_ctx.event(agr_id=agreement.id, task_id=task_id, cmds=cmds)
                                emit(evt)
                                if isinstance(evt, events.CommandExecuted) and not evt.success:
                                    raise CommandExecutionError(evt.command, evt.message)

                            emit(events.GettingResults(agr_id=agreement.id, task_id=task_id))
                            await batch.post()
                            emit(events.ScriptFinished(agr_id=agreement.id, task_id=task_id))
                            await accept_payment_for_agreement(agreement.id, partial=True)

                        except Exception:
                            try:
                                await command_generator.athrow(*sys.exc_info())
                            except Exception:
                                if self._conf.traceback:
                                    traceback.print_exc()
                                emit(
                                    events.WorkerFinished(
                                        agr_id=agreement.id, exc_info=sys.exc_info()  # type: ignore
                                    )
                                )
                                raise

            await accept_payment_for_agreement(agreement.id)
            emit(events.WorkerFinished(agr_id=agreement.id))

        async def worker_starter() -> None:
            while True:
                await asyncio.sleep(2)
                await agreements_pool.cycle()
                if len(workers) < self._conf.max_workers and work_queue.has_unassigned_items():
                    new_task = None
                    try:
                        new_task = await agreements_pool.use_agreement(
                            lambda agreement, node: loop.create_task(start_worker(agreement, node))
                        )
                        if new_task is None:
                            continue
                        workers.add(new_task)
                    except CancelledError:
                        raise
                    except Exception:
                        if self._conf.traceback:
                            traceback.print_exc()
                        if new_task:
                            new_task.cancel()
                        logger.debug("There was a problem during use_agreement", exc_info=True)

        loop = asyncio.get_event_loop()
        find_offers_task = loop.create_task(self._find_offers(state))
        process_invoices_job = loop.create_task(process_invoices())
        wait_until_done = loop.create_task(work_queue.wait_until_done())
        worker_starter_task = loop.create_task(worker_starter())
        debit_notes_job = loop.create_task(process_debit_notes())
        # Py38: find_offers_task.set_name('find_offers_task')

        get_offers_deadline = datetime.now(timezone.utc) + self._conf.get_offers_timeout
        get_done_task: Optional[asyncio.Task] = None
        services.update(
            {
                find_offers_task,
                process_invoices_job,
                wait_until_done,
                worker_starter_task,
                debit_notes_job,
            }
        )
        cancelled = False

        try:
            while wait_until_done in services or not done_queue.empty():

                now = datetime.now(timezone.utc)
                if now > self._expires:
                    raise TimeoutError(f"Computation timed out after {self._conf.timeout}")
                if now > get_offers_deadline and state.proposals_confirmed == 0:
                    emit(
                        events.NoProposalsConfirmed(
                            num_offers=state.offers_collected, timeout=self._conf.get_offers_timeout
                        )
                    )
                    get_offers_deadline += self._conf.get_offers_timeout

                if not get_done_task:
                    get_done_task = loop.create_task(done_queue.get())
                    services.add(get_done_task)

                done, pending = await asyncio.wait(
                    services.union(workers), timeout=10, return_when=asyncio.FIRST_COMPLETED
                )

                for task in done:
                    # if an exception occurred when a service task was running
                    if task in services and not task.cancelled() and task.exception():
                        raise cast(BaseException, task.exception())
                    if task in workers:
                        try:
                            await task
                        except Exception:
                            if self._conf.traceback:
                                traceback.print_exc()

                workers -= done
                services -= done

                assert get_done_task
                if get_done_task.done():
                    yield get_done_task.result()
                    assert get_done_task not in services
                    get_done_task = None

            emit(events.ComputationFinished())

        except (Exception, CancelledError, KeyboardInterrupt):
            emit(events.ComputationFinished(exc_info=sys.exc_info()))  # type: ignore
            cancelled = True

        finally:
            # Importing this at the beginning would cause circular dependencies
            from ..log import pluralize

            payment_closing = True
            for task in services:
                if task is not process_invoices_job:
                    task.cancel()
            if agreements_pool.confirmed == 0:
                # No need to wait for invoices
                process_invoices_job.cancel()
            if cancelled:
                reason = {"message": "Work cancelled", "golem.requestor.code": "Cancelled"}
                for worker_task in workers:
                    worker_task.cancel()
            else:
                reason = {
                    "message": "Successfully finished all work",
                    "golem.requestor.code": "Success",
                }

            if workers:
                _, pending = await asyncio.wait(
                    workers, timeout=1, return_when=asyncio.ALL_COMPLETED
                )
                if pending:
                    logger.info("Waiting for %s to finish...", pluralize(len(pending), "worker"))
                    await asyncio.wait(workers, timeout=9, return_when=asyncio.ALL_COMPLETED)

            try:
                logger.debug("Terminating agreements...")
                await agreements_pool.terminate_all(reason=reason)
            except Exception:
                logger.debug("Problem with agreements termination", exc_info=True)
                if self._conf.traceback:
                    traceback.print_exc()

            try:
                logger.info("Waiting for all services to finish...")
                _, pending = await asyncio.wait(
                    workers.union(services), timeout=10, return_when=asyncio.ALL_COMPLETED
                )
                if pending:
                    logger.debug(
                        "%s still running: %s", pluralize(len(pending), "service"), pending
                    )
            except Exception:
                if self._conf.traceback:
                    traceback.print_exc()

            if agreements_to_pay:
                logger.info(
                    "%s still unpaid, waiting for invoices...",
                    pluralize(len(agreements_to_pay), "agreement"),
                )
                await asyncio.wait(
                    {process_invoices_job}, timeout=30, return_when=asyncio.ALL_COMPLETED
                )
                if agreements_to_pay:
                    logger.warning("Unpaid agreements: %s", agreements_to_pay)


    async def __aenter__(self) -> "Executor":
        stack = self._stack

        # TODO: Cleanup on exception here.
        self._expires = datetime.now(timezone.utc) + self._conf.timeout

        return self

    async def __aexit__(self, exc_type, exc_val, exc_tb):
        logger.debug("Executor is shutting down...")
        emit = cast(Callable[[Event], None], self._wrapped_consumer.async_call)
        # Wait until all computations are finished
        await asyncio.gather(*[event.wait() for event in self._active_jobs])
        # TODO: prevent new computations at this point (if it's even possible to start one)
        try:
            await self._stack.aclose()
            emit(events.ShutdownFinished())
        except Exception:
            emit(events.ShutdownFinished(exc_info=sys.exc_info()))
        finally:
            await self._wrapped_consumer.stop()<|MERGE_RESOLUTION|>--- conflicted
+++ resolved
@@ -37,7 +37,7 @@
 from .utils import AsyncWrapper
 from ..payload import Payload
 from ..props import Activity, com, NodeInfo, NodeInfoKeys
-from ..props.builder import DemandBuilder
+from ..props.builder import DemandBuilder, DemandDecorator
 from .. import rest
 from ..rest.activity import CommandExecutionError
 from ..rest.market import OfferProposal, Subscription
@@ -100,12 +100,6 @@
     def __init__(
         self,
         *,
-<<<<<<< HEAD
-=======
-        package: Optional[Payload] = None,
-        max_workers: int = 5,
-        timeout: timedelta = DEFAULT_EXECUTOR_TIMEOUT,
->>>>>>> 2a0d90ac
         budget: Union[float, Decimal],
         strategy: Optional[MarketStrategy] = None,
         subnet_tag: Optional[str] = None,
@@ -113,11 +107,7 @@
         network: Optional[str] = None,
         event_consumer: Optional[Callable[[Event], None]] = None,
         stream_output: bool = False,
-<<<<<<< HEAD
         app_key: Optional[str] = None
-=======
-        payload: Optional[Payload] = None,
->>>>>>> 2a0d90ac
     ):
         """
         Base execution engine containing functions common to all modes of operation
@@ -150,31 +140,10 @@
             # the last agreement proposed to them will have it's score multiplied by 0.5.
             strategy = DecreaseScoreForUnconfirmedAgreement(strategy, 0.5)
         self._strategy = strategy
-<<<<<<< HEAD
 
         self._subnet: Optional[str] = subnet_tag
         self._driver = driver.lower() if driver else DEFAULT_DRIVER
         self._network = network.lower() if network else DEFAULT_NETWORK
-=======
-        self._api_config = rest.Configuration()
-        self._stack = AsyncExitStack()
-
-        if package:
-            if payload:
-                raise ValueError("Cannot use `payload` and `package` at the same time")
-            logger.warning(
-                f"`package` argument to `{self.__class__}` is deprecated, please use `payload` instead"
-            )
-            payload = package
-        if not payload:
-            raise ValueError("Executor `payload` must be specified")
-
-        self._payload = payload
-        self._conf = _ExecutorConfig(max_workers, timeout)
-        # TODO: setup precision
-        self._budget_amount = Decimal(budget)
-        self._budget_allocations: List[rest.payment.Allocation] = []
->>>>>>> 2a0d90ac
 
         if not event_consumer:
             # Use local import to avoid cyclic imports when yapapi.log
@@ -296,7 +265,7 @@
             raise ValueError(f"No allocation for {item.payment_platform} {item.payer_addr}.")
 
     @dataclass
-    class PaymentDecoration:  # TODO add: (DemandDecorator)
+    class PaymentDecoration(DemandDecorator):
         market_decoration: rest.payment.MarketDecoration
 
         async def decorate_demand(self, demand: DemandBuilder):
@@ -463,7 +432,7 @@
             self,
             worker: Callable[[WorkContext, AsyncIterator[Task[D, R]]], AsyncGenerator[Work, None]],
             data: Iterable[Task[D, R]],
-            payload: Package,
+            payload: Payload,
             max_workers: Optional[int] = None,
             timeout: Optional[timedelta] = None,
     ) -> AsyncIterator[Task[D, R]]:
@@ -509,7 +478,8 @@
             stream_output: bool = False,
             max_workers: int = 5,
             timeout: timedelta = DEFAULT_EXECUTOR_TIMEOUT,
-            package: Package,
+            package: Optional[Payload] = None,
+            payload: Optional[Payload] = None,
             _engine: Optional[Golem] = None
     ):
         """Create a new executor.
@@ -554,7 +524,17 @@
                 stream_output=stream_output
             )
 
-        self._package = package
+        if package:
+            if payload:
+                raise ValueError("Cannot use `payload` and `package` at the same time")
+            logger.warning(
+                f"`package` argument to `{self.__class__}` is deprecated, please use `payload` instead"
+            )
+            payload = package
+        if not payload:
+            raise ValueError("Executor `payload` must be specified")
+
+        self._payload = payload
         self._conf = _ExecutorConfig(max_workers, timeout)
         # TODO: setup precision
 
@@ -615,23 +595,18 @@
         # Building offer
         builder = DemandBuilder()
         builder.add(Activity(expiration=self._expires, multi_activity=True))
-        builder.add(NodeInfo(subnet_tag=self._subnet))
-        if self._subnet:
-            builder.ensure(f"({NodeInfoKeys.subnet_tag}={self._subnet})")
-<<<<<<< HEAD
-        await self._engine.payment_decoration.decorate_demand(builder)
-=======
-        for constraint in multi_payment_decoration.constraints:
-            builder.ensure(constraint)
-        builder.properties.update({p.key: p.value for p in multi_payment_decoration.properties})
-        await self._payload.decorate_demand(builder)
->>>>>>> 2a0d90ac
-        await self._strategy.decorate_demand(builder)
-        await self._package.decorate_demand(builder)
+        builder.add(NodeInfo(subnet_tag=self._engine._subnet))
+        if self._engine._subnet:
+            builder.ensure(f"({NodeInfoKeys.subnet_tag}={self._engine._subnet})")
+        await builder.decorate(
+            self._engine.payment_decoration,
+            self._engine.strategy,
+            self._payload,
+        )
 
         agreements_pool = AgreementsPool(self._engine.emit)
 
-        state = Executor.Job(builder, agreements_pool)
+        state = Golem.Job(builder, agreements_pool)
 
         market_api = self._market_api
         activity_api: rest.Activity = self._activity_api
@@ -972,7 +947,6 @@
                 if agreements_to_pay:
                     logger.warning("Unpaid agreements: %s", agreements_to_pay)
 
-
     async def __aenter__(self) -> "Executor":
         stack = self._stack
 
@@ -982,15 +956,4 @@
         return self
 
     async def __aexit__(self, exc_type, exc_val, exc_tb):
-        logger.debug("Executor is shutting down...")
-        emit = cast(Callable[[Event], None], self._wrapped_consumer.async_call)
-        # Wait until all computations are finished
-        await asyncio.gather(*[event.wait() for event in self._active_jobs])
-        # TODO: prevent new computations at this point (if it's even possible to start one)
-        try:
-            await self._stack.aclose()
-            emit(events.ShutdownFinished())
-        except Exception:
-            emit(events.ShutdownFinished(exc_info=sys.exc_info()))
-        finally:
-            await self._wrapped_consumer.stop()+        await self._stack.aclose()