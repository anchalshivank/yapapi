name: Goth (PR and push)

on:
  workflow_dispatch:
  push:
    branches:
      - master
      # - <your-branch>    # put your branch name here to test it @ GH Actions
  pull_request:
    branches:
      - master
      - b0.*

jobs:
  goth-tests:
    name: Run integration tests
    runs-on: [goth, ubuntu-18.04]
    steps:
      - name: install docker-compose
        run: |
          sudo curl -L "https://github.com/docker/compose/releases/download/1.28.4/docker-compose-Linux-x86_64" -o /usr/local/bin/docker-compose
          sudo chmod a+x /usr/local/bin/docker-compose

      - name: install ffi and gcc
        run: sudo apt-get install -y libffi-dev build-essential

      - name: Checkout
        uses: actions/checkout@v3

      - name: Configure python
        uses: actions/setup-python@v4
        with:
          python-version: '3.9'

<<<<<<< HEAD
      - name: Configure poetry
        uses: Gr1N/setup-poetry@v8

      - name: Install dependencies
        run: |
          poetry env use python3.9
          poetry install -E integration-tests
=======
      - name: Install and configure Poetry
        run: python -m pip install -U pip setuptools poetry==1.3.2

      - name: Install dependencies
        run: |
          poetry env use python3.8
          poetry install
>>>>>>> 3573e7f8

      - name: Disconnect Docker containers from default network
        continue-on-error: true
        # related to this issue: https://github.com/moby/moby/issues/23302
        run: |
          docker network inspect docker_default
          sudo apt-get install -y jq
          docker network inspect docker_default | jq ".[0].Containers | map(.Name)[]" | tee /dev/stderr | xargs --max-args 1 -- docker network disconnect -f docker_default

      - name: Remove Docker containers
        continue-on-error: true
        run: docker rm -f $(docker ps -a -q)

      - name: Restart Docker daemon
        # related to this issue: https://github.com/moby/moby/issues/23302
        run: sudo systemctl restart docker

      - name: Log in to GitHub Docker repository
        run: echo ${{ secrets.GITHUB_TOKEN }} | docker login docker.pkg.github.com -u ${{github.actor}} --password-stdin

      - name: Initialize the test suite
        run: poetry run poe tests_integration_init

      - name: Run test suite
        env:
          GITHUB_API_TOKEN: ${{ secrets.GITHUB_TOKEN }}
        run: poetry run poe tests_integration

      - name: Upload test logs
        uses: actions/upload-artifact@v2
        if: always()
        with:
           name: goth-logs
           path: /tmp/goth-tests

      # Only relevant for self-hosted runners
      - name: Remove test logs
        if: always()
        run: rm -rf /tmp/goth-tests

      # Only relevant for self-hosted runners
      - name: Remove poetry virtual env
        if: always()
        # Python version below should agree with the version set up by this job.
        # In future we'll be able to use the `--all` flag here to remove envs for
        # all Python versions (https://github.com/python-poetry/poetry/issues/3208).
        run: poetry env remove python3.9<|MERGE_RESOLUTION|>--- conflicted
+++ resolved
@@ -32,23 +32,13 @@
         with:
           python-version: '3.9'
 
-<<<<<<< HEAD
-      - name: Configure poetry
-        uses: Gr1N/setup-poetry@v8
-
-      - name: Install dependencies
-        run: |
-          poetry env use python3.9
-          poetry install -E integration-tests
-=======
       - name: Install and configure Poetry
         run: python -m pip install -U pip setuptools poetry==1.3.2
 
       - name: Install dependencies
         run: |
-          poetry env use python3.8
+          poetry env use python3.9
           poetry install
->>>>>>> 3573e7f8
 
       - name: Disconnect Docker containers from default network
         continue-on-error: true
